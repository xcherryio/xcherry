--- conflicted
+++ resolved
@@ -903,21 +903,11 @@
 		prcRow.IsCurrent = false
 	}
 
-<<<<<<< HEAD
 	// also stop(abort) other running state executions
 	err = p.markPendingStateAsAborted(ctx, tx, request.ProcessExecutionId, sequenceMaps)
 	if err != nil {
 		return nil, err
-=======
-	if toAbortRunningAsyncStates {
-		// handle xdb_sys_async_state_executions
-		// find all related rows with the processExecutionId, and
-		// modify the wait_until/execute status from running to aborted
-		err = tx.BatchUpdateAsyncStateExecutionsToAbortRunning(ctx, request.ProcessExecutionId)
-		if err != nil {
-			return nil, err
-		}
->>>>>>> 070973a9
+
 	}
 
 	// update process execution row
